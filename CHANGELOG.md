--- conflicted
+++ resolved
@@ -4,7 +4,6 @@
 
 ## [Unreleased]
 
-<<<<<<< HEAD
 ### Added
 - Automatic Linear MCP (Model Context Protocol) server integration
   - Claude can now use Linear API tools directly within sessions
@@ -16,12 +15,11 @@
 - ClaudeRunner now supports array of MCP config paths for composable configurations
 - ClaudeRunner supports inline MCP server configurations alongside file-based configs
 - MCP configurations from files and inline sources are merged together
-=======
+
 ### Fixed
 - Fixed webhook signature verification failures after restarting cyrus by extending edge worker registration TTL from 1 hour to 90 days
   - Resolves "Webhook signature verification failed for all registered handlers" error that occurred when cyrus was stopped and restarted
   - Edge worker registrations in the proxy now persist for 90 days instead of expiring after 1 hour
->>>>>>> 7b74d204
 
 ### Improved
 - New comments on Linear issues queue up when Cyrus is already busy working, so that you can send multiple in a row ([#77](https://github.com/ceedaragents/cyrus/pull/77)) (now feed into existing Claude sessions instead of killing and restarting the session
