--- conflicted
+++ resolved
@@ -20,11 +20,8 @@
 	linearWorkspaceName?: string; // Linear workspace display name (optional, for UI)
 	linearToken: string; // OAuth token for this Linear workspace
 	teamKeys?: string[]; // Linear team keys for routing (e.g., ["CEE", "BOOK"])
-<<<<<<< HEAD
+	routingLabels?: string[]; // Linear labels for routing issues to this repository (e.g., ["backend", "api"])
 	projectKeys?: string[]; // Linear project names for routing (e.g., ["Mobile App", "API"])
-=======
-	routingLabels?: string[]; // Linear labels for routing issues to this repository (e.g., ["backend", "api"])
->>>>>>> 5b5320b4
 
 	// Workspace configuration
 	workspaceBaseDir: string; // Where to create issue workspaces for this repo
