--- conflicted
+++ resolved
@@ -1,11 +1,6 @@
-<<<<<<< HEAD
-import type { Workspace } from '@cyrus/core'
+import type { Workspace } from 'cyrus-core'
 import type { Issue as LinearIssue } from '@linear/sdk'
-import type { ClaudeEvent } from '@cyrus/claude-parser'
-=======
-import type { Issue, Workspace } from 'cyrus-core'
 import type { ClaudeEvent } from 'cyrus-claude-parser'
->>>>>>> f994f406
 
 
 /**
